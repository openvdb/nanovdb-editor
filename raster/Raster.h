--- conflicted
+++ resolved
@@ -128,18 +128,6 @@
                         pnanovdb_compute_buffer_t* nanovdb_out,
                         pnanovdb_uint64_t nanovdb_word_count);
 
-<<<<<<< HEAD
-pnanovdb_raster_t* raster_file(const pnanovdb_compute_t* compute,
-                               pnanovdb_compute_queue_t* queue,
-                               const char* filename,
-                               pnanovdb_compute_array_t** nanovdb_arr,
-                               pnanovdb_raster_gaussian_data_t** gaussian_data,
-                               pnanovdb_raster_context_t** raster_context,
-                               const pnanovdb_compute_array_t* shader_params_arr,
-                               pnanovdb_profiler_report_t profiler_report);
-
-void raster_octree_build(pnanovdb_raster_gaussian_data_t* data);
-=======
 pnanovdb_bool_t raster_file(pnanovdb_raster_t* raster,
                             const pnanovdb_compute_t* compute,
                             pnanovdb_compute_queue_t* queue,
@@ -171,5 +159,6 @@
                                                  pnanovdb_raster_gaussian_data_t** gaussian_data,
                                                  pnanovdb_raster_shader_params_t* raster_params,
                                                  pnanovdb_raster_context_t** raster_context);
->>>>>>> 188ba462
+
+void raster_octree_build(pnanovdb_raster_gaussian_data_t* data);
 }
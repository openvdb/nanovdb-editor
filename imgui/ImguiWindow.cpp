--- conflicted
+++ resolved
@@ -290,21 +290,14 @@
     auto log_print = ptr->compute_interface.get_log_print(context);
 
     // encoder resize
-<<<<<<< HEAD
     pnanovdb_int32_t target_encode_width =
         user_settings->encode_resize ? ptr->width_encode_resize : user_settings->encode_width;
     pnanovdb_int32_t target_encode_height =
         user_settings->encode_resize ? ptr->height_encode_resize : user_settings->encode_height;
-    if (ptr->encoder && target_encode_width > 0 && target_encode_height > 0 &&
-        (target_encode_width != ptr->width || target_encode_height != ptr->height))
-=======
-    pnanovdb_int32_t target_encode_width = user_settings->encode_resize ? ptr->width_encode_resize : user_settings->encode_width;
-    pnanovdb_int32_t target_encode_height = user_settings->encode_resize ? ptr->height_encode_resize : user_settings->encode_height;
     bool encode_size_changed = target_encode_width > 0 && target_encode_height > 0 &&
-        (target_encode_width != ptr->width || target_encode_height != ptr->height);
+                               (target_encode_width != ptr->width || target_encode_height != ptr->height);
     bool encode_to_file_changed = user_settings->encode_to_file != ptr->encode_to_file_active;
     if (ptr->encoder && (encode_size_changed || encode_to_file_changed))
->>>>>>> 3ae40319
     {
         compute->device_interface.wait_idle(compute_queue);
 

--- conflicted
+++ resolved
@@ -50,7 +50,7 @@
 
 pytestmark = pytest.mark.skipif(
     not RUNS_ON_FVDB_VIZ_ENV,
-    reason=("Set FVDB_VIZ_TESTS=1 to enable fvdb.viz integration checks " "(runs in CI Docker)."),
+    reason=("Set FVDB_VIZ_TESTS=1 to enable fvdb.viz integration checks"),
 )
 
 TORCH_VERSION = _default_version("FVDB_VIZ_TORCH_VERSION", "2.8.0")
@@ -176,10 +176,6 @@
         ],
         env=env,
     )
-<<<<<<< HEAD
-    if proc.returncode != 0:
-        raise AssertionError("Viewer test failed:\n" f"STDOUT:\n{proc.stdout}\n" f"STDERR:\n{proc.stderr}")
-=======
 
 
 def _run_upstream_viz_suite(env_ctx: dict):
@@ -197,7 +193,6 @@
         "-rA",
     ]
     subprocess.run(cmd, env=env, check=True)
->>>>>>> f1ab3890
 
 
 @pytest.mark.slow
@@ -217,21 +212,13 @@
     nanovdb-editor-dev.
     """
     _install_nanovdb_distribution(fvdb_viz_env, "nanovdb-editor-dev")
-<<<<<<< HEAD
-    _run_notebook_script(fvdb_viz_env)
-=======
     _run_upstream_viz_suite(fvdb_viz_env)
->>>>>>> f1ab3890
 
 
 @pytest.mark.slow
 @pytest.mark.skipif(
     not LOCAL_DIST_SPEC,
-<<<<<<< HEAD
-    reason=("Set FVDB_VIZ_LOCAL_DIST to the local wheel or source path " "to test it."),
-=======
     reason=("Set FVDB_VIZ_LOCAL_DIST to the local wheel or source path to test it."),
->>>>>>> f1ab3890
 )
 def test_fvdb_viz_with_local_package(fvdb_viz_env):
     """
@@ -247,8 +234,4 @@
         raise AssertionError(f"FVDB_VIZ_LOCAL_DIST target does not exist: {local_spec}")
 
     _install_nanovdb_distribution(fvdb_viz_env, str(local_spec))
-<<<<<<< HEAD
-    _run_notebook_script(fvdb_viz_env)
-=======
-    _run_upstream_viz_suite(fvdb_viz_env)
->>>>>>> f1ab3890
+    _run_upstream_viz_suite(fvdb_viz_env)
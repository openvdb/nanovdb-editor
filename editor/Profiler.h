// Copyright Contributors to the OpenVDB Project
// SPDX-License-Identifier: Apache-2.0

/*!
    \file   nanovdb_editor/editor/Profiler.h

    \author Petra Hapalova

    \brief  Profiler window for the NanoVDB editor
*/

#pragma once

#include "ImguiInstance.h"

#include <string>
#include <unordered_map>
#include <vector>
#include <mutex>

namespace pnanovdb_editor
{

struct ProfilerEntryValue
{
    pnanovdb_compute_profiler_entry_t entry;
    pnanovdb_uint64_t capture_id;
    ProfilerEntryValue()
    {
    }
<<<<<<< HEAD
    ProfilerEntryValue(const pnanovdb_compute_profiler_entry_t& entry, pnanovdb_uint64_t capture_id)
        : entry(entry), capture_id(capture_id)
=======
    ProfilerEntryValue(const pnanovdb_compute_profiler_entry_t& entry, pnanovdb_uint64_t capture_id):
        entry(entry), capture_id(capture_id)
    {
    }
};

struct ProfilerEntry
{
    std::vector<ProfilerEntryValue> entries;
    ProfilerEntry()
>>>>>>> 1b0c47a7
    {
    }
};

struct ProfilerEntry
{
    std::vector<ProfilerEntryValue> entries;
    ProfilerEntry()
    {
    }
};

class Profiler
{
public:
    static Profiler& getInstance();

    pnanovdb_compute_device_memory_stats_t* getMemoryStats()
    {
        std::lock_guard<std::mutex> lock(mutex_);
        return &memory_stats_;
    }

    bool render(bool* update_memory_stats, float delta_time);

    static void report_callback(void* userdata,
                                pnanovdb_uint64_t captureID,
                                pnanovdb_uint32_t numEntries,
                                pnanovdb_compute_profiler_entry_t* entries);

private:
    Profiler() = default;
    ~Profiler() = default;

    Profiler(const Profiler&) = delete;
    Profiler& operator=(const Profiler&) = delete;

    void render_profiler_table(pnanovdb_uint64_t capture_id,
                               const std::map<std::string, ProfilerEntry>& entries,
                               bool show_avg,
                               uint32_t history_depth);

    static int s_id;

    mutable std::mutex mutex_;

    pnanovdb_compute_device_memory_stats_t memory_stats_ = {};
    float memory_stats_timer_ = 0.f;

    std::atomic<bool> profiler_paused_ = true;
    bool show_averages_ = false;
    uint32_t history_depth_ = 10u;

    std::unordered_map<std::string, pnanovdb_uint64_t> profiler_capture_ids_;
    std::unordered_map<std::string, std::map<std::string, ProfilerEntry>> profiler_entries_;
};
} // namespace pnanovdb_editor<|MERGE_RESOLUTION|>--- conflicted
+++ resolved
@@ -28,21 +28,29 @@
     ProfilerEntryValue()
     {
     }
-<<<<<<< HEAD
     ProfilerEntryValue(const pnanovdb_compute_profiler_entry_t& entry, pnanovdb_uint64_t capture_id)
         : entry(entry), capture_id(capture_id)
-=======
-    ProfilerEntryValue(const pnanovdb_compute_profiler_entry_t& entry, pnanovdb_uint64_t capture_id):
-        entry(entry), capture_id(capture_id)
     {
     }
 };
 
-struct ProfilerEntry
+struct ProfilerEntryValue
+{
+    pnanovdb_compute_profiler_entry_t entry;
+    pnanovdb_uint64_t capture_id;
+    ProfilerEntryValue()
+    {
+    }
+    ProfilerEntryValue(const pnanovdb_compute_profiler_entry_t& entry, pnanovdb_uint64_t capture_id)
+        : entry(entry), capture_id(capture_id)
+    {
+    }
+};
+
+struct ProfilerEntryValue
 {
     std::vector<ProfilerEntryValue> entries;
     ProfilerEntry()
->>>>>>> 1b0c47a7
     {
     }
 };

--- conflicted
+++ resolved
@@ -687,111 +687,6 @@
 
         if (imgui_user_instance->viewport_option == imgui_instance_user::ViewportOption::Raster2D)
         {
-<<<<<<< HEAD
-=======
-            auto copy_editor_params_to_ui = [&]()
-            {
-                raster2d_shader_params_array = editor->impl->compute->create_array(
-                    raster_shader_params_data_type->element_size, 1u, editor->impl->shader_params);
-                imgui_user_instance->shader_params.set_compute_array_for_shader(
-                    raster2d_shader_name, raster2d_shader_params_array);
-            };
-
-            auto get_ui_params = [&]()
-            {
-                editor->impl->compute->destroy_array(raster2d_shader_params_array);
-                return imgui_user_instance->shader_params.get_compute_array_for_shader(
-                    raster2d_shader_name, editor->impl->compute);
-            };
-
-            // sync raster between editor and selected editor's view in Scene tab
-            EditorView* views = static_cast<EditorView*>(editor->impl->views);
-
-            auto save_current_view_state = [&](const std::string& view_name)
-            {
-                auto current_it = views->gaussians.find(view_name);
-                if (current_it == views->gaussians.end())
-                {
-                    return;
-                }
-
-                // Save current shader params from UI back to the view's stored params
-                if (imgui_user_instance->viewport_option == imgui_instance_user::ViewportOption::Raster2D &&
-                    current_it->second.shader_params)
-                {
-                    auto current_shader_params = get_ui_params();
-                    if (current_shader_params && current_shader_params->data)
-                    {
-                        std::memcpy(current_it->second.shader_params, current_shader_params->data,
-                                    raster_shader_params_data_type->element_size);
-                        editor->impl->compute->destroy_array(current_shader_params);
-                    }
-                }
-            };
-
-            auto load_view_into_editor_and_ui = [&](const std::string& view_name)
-            {
-                auto new_it = views->gaussians.find(view_name);
-                if (new_it == views->gaussians.end())
-                {
-                    return;
-                }
-
-                editor->impl->gaussian_data = new_it->second.gaussian_data;
-                editor->impl->raster_ctx = new_it->second.raster_ctx;
-                editor->impl->shader_params = new_it->second.shader_params;
-                editor->impl->shader_params_data_type = raster_shader_params_data_type;
-
-                if (editor->impl->editor_worker && editor->impl->shader_params)
-                {
-                    pnanovdb_raster_shader_params_t* raster_params =
-                        (pnanovdb_raster_shader_params_t*)editor->impl->shader_params;
-                    copy_editor_params_to_ui();
-                }
-            };
-
-            // Handle pending UI selection change (Gaussian views only)
-            if (!imgui_user_instance->pending.viewport_gaussian_view.empty() &&
-                imgui_user_instance->pending.viewport_gaussian_view != imgui_user_instance->selected_scene_item &&
-                imgui_user_instance->selected_view_type != imgui_instance_user::ViewsTypes::Cameras &&
-                imgui_user_instance->selected_view_type != imgui_instance_user::ViewsTypes::Root)
-            {
-                save_current_view_state(imgui_user_instance->selected_scene_item);
-
-                // Update both editor and UI to the new selection
-                const auto& new_view_name = imgui_user_instance->pending.viewport_gaussian_view;
-                views->current_view_scene = new_view_name;
-                imgui_user_instance->selected_scene_item = new_view_name;
-                imgui_user_instance->selected_view_type = imgui_instance_user::ViewsTypes::GaussianScenes;
-
-                load_view_into_editor_and_ui(new_view_name);
-
-                imgui_user_instance->pending.viewport_gaussian_view.clear();
-            }
-
-            // Handle editor-driven selection change (only if no pending UI change)
-            else if (views->current_view_scene != imgui_user_instance->selected_scene_item &&
-                     imgui_user_instance->selected_view_type != imgui_instance_user::ViewsTypes::Cameras &&
-                     imgui_user_instance->selected_view_type != imgui_instance_user::ViewsTypes::Root)
-            {
-                save_current_view_state(imgui_user_instance->selected_scene_item);
-
-                // Update UI to match editor's selection
-                imgui_user_instance->selected_scene_item = views->current_view_scene;
-
-                if (editor->impl->nanovdb_array)
-                {
-                    imgui_user_instance->selected_view_type = imgui_instance_user::ViewsTypes::NanoVDBs;
-                }
-                else if (editor->impl->gaussian_data)
-                {
-                    imgui_user_instance->selected_view_type = imgui_instance_user::ViewsTypes::GaussianScenes;
-                }
-
-                load_view_into_editor_and_ui(views->current_view_scene);
-            }
-
->>>>>>> 074fd8f5
             if (editor->impl->gaussian_data && editor->impl->raster_ctx)
             {
                 bool has_raster_editor_params =
@@ -819,15 +714,7 @@
                         if (worker->get_params.load() > 0)
                         {
                             // Copy UI params back to editor
-<<<<<<< HEAD
                             editor_scene.copy_raster_params_to_editor();
-=======
-                            if (raster2d_shader_params_array && raster2d_shader_params_array->data)
-                            {
-                                std::memcpy(editor->impl->shader_params, raster2d_shader_params_array->data,
-                                            raster_shader_params_data_type->element_size);
-                            }
->>>>>>> 074fd8f5
                             worker->get_params.fetch_sub(1);
                         }
                     }
@@ -982,20 +869,8 @@
                 void* shader_params_mapped = pnanovdb_compute_upload_buffer_map(
                     compute_context, &shader_params_upload_buffer, PNANOVDB_COMPUTE_CONSTANT_BUFFER_MAX_SIZE);
 
-<<<<<<< HEAD
                 editor_scene.get_editor_params_for_current_view(shader_params_mapped);
 
-=======
-                editor->impl->compute->destroy_array(viewport_shader_params_array);
-                viewport_shader_params_array = imgui_user_instance->shader_params.get_compute_array_for_shader(
-                    imgui_user_instance->shader_name.c_str(), editor->impl->compute);
-                if (viewport_shader_params_array)
-                {
-                    size_t data_size =
-                        viewport_shader_params_array->element_count * viewport_shader_params_array->element_size;
-                    std::memcpy(shader_params_mapped, viewport_shader_params_array->data, data_size);
-                }
->>>>>>> 074fd8f5
                 auto* shader_upload_transient =
                     pnanovdb_compute_upload_buffer_unmap(compute_context, &shader_params_upload_buffer);
 
@@ -1102,11 +977,13 @@
         // to be safe, we must make a deep copy of config
         editor_worker->config = *config;
         editor_worker->config_ip_address = config->ip_address ? std::string(config->ip_address) : std::string();
-        editor_worker->config_ui_profile_name = config->ui_profile_name ? std::string(config->ui_profile_name) : std::string();
+        editor_worker->config_ui_profile_name =
+            config->ui_profile_name ? std::string(config->ui_profile_name) : std::string();
         editor_worker->config.ip_address = editor_worker->config_ip_address.c_str();
         editor_worker->config.ui_profile_name = editor_worker->config_ui_profile_name.c_str();
 
-        editor_worker->thread = new std::thread([editor, device, editor_worker]() { editor->show(editor, device, &editor_worker->config); });
+        editor_worker->thread =
+            new std::thread([editor, device, editor_worker]() { editor->show(editor, device, &editor_worker->config); });
         editor->impl->editor_worker = (void*)editor_worker;
     }
     else

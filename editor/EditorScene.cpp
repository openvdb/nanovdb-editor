--- conflicted
+++ resolved
@@ -99,29 +99,6 @@
 
     m_compute->destroy_array(m_raster2d_params.current_array);
     m_compute->destroy_array(m_raster2d_params.default_array);
-<<<<<<< HEAD
-=======
-
-    // Clean up loaded nanovdb arrays
-    for (auto& it : m_scene_data.nanovdb_arrays)
-    {
-        if (it.shader_params_array)
-        {
-            m_compute->destroy_array(it.shader_params_array);
-        }
-    }
-
-    for (size_t idx = 0u; idx < m_camera_views_owned.size(); idx++)
-    {
-        uint8_t* camera_view_raw = (uint8_t*)m_camera_views_owned[idx];
-        delete [] camera_view_raw;
-        m_camera_views_owned[idx] = nullptr;
-    }
-
-    // Clear loaded views
-    m_scene_data.nanovdb_arrays.clear();
-    m_scene_data.gaussian_views.clear();
->>>>>>> fe84accc
 }
 
 SceneObject* EditorScene::get_scene_object(pnanovdb_editor_token_t* view_name_token, ViewType view_type) const
@@ -375,14 +352,11 @@
         m_imgui_settings->sync_camera = PNANOVDB_TRUE;
     }
 
-<<<<<<< HEAD
-    void* old_shader_params = nullptr;
-    worker->pending_shader_params.process_pending(m_editor->impl->shader_params, old_shader_params);
-=======
     for (uint32_t idx = 0u; idx < 32u; idx++)
     {
         pnanovdb_camera_view_t* old_camera_view = nullptr;
-        bool camera_view_updated = worker->pending_camera_view[idx].process_pending(m_editor->impl->camera_view, old_camera_view);
+        bool camera_view_updated =
+            worker->pending_camera_view[idx].process_pending(m_editor->impl->camera_view, old_camera_view);
         if (camera_view_updated)
         {
             if (m_editor->impl->camera_view)
@@ -390,20 +364,41 @@
                 const char* name_str = pnanovdb_editor_token_get_string(m_editor->impl->camera_view->name);
                 if (name_str)
                 {
+                    std::string name_key(name_str);
+                    // Create or get existing shared_ptr for this camera view
+                    auto it = m_camera_views_owned.find(name_key);
+                    if (it == m_camera_views_owned.end())
+                    {
+                        // Create new shared_ptr for this camera view
+                        m_camera_views_owned[name_key] =
+                            std::shared_ptr<pnanovdb_camera_view_t>(m_editor->impl->camera_view,
+                                                                    [](pnanovdb_camera_view_t* ptr)
+                                                                    {
+                                                                        // Custom deleter - free the camera view
+                                                                        if (ptr)
+                                                                            delete ptr;
+                                                                    });
+                    }
                     m_views->add_camera(name_str, m_editor->impl->camera_view);
-                    m_camera_views_owned.push_back(m_editor->impl->camera_view);
                 }
             }
         }
     }
->>>>>>> fe84accc
 
     // Lock mutex when updating shader_params pointer to protect from concurrent viewer access
     {
         std::lock_guard<std::mutex> lock(m_editor->impl->editor_worker->shader_params_mutex);
-        const pnanovdb_reflect_data_type_t* old_shader_params_data_type = nullptr;
-        worker->pending_shader_params_data_type.process_pending(
-            m_editor->impl->shader_params_data_type, old_shader_params_data_type);
+
+        void* old_shader_params = nullptr;
+        worker->pending_shader_params.process_pending(m_editor->impl->shader_params, old_shader_params);
+
+        // Lock mutex when updating shader_params pointer to protect from concurrent viewer access
+        {
+            std::lock_guard<std::mutex> lock(m_editor->impl->editor_worker->shader_params_mutex);
+            const pnanovdb_reflect_data_type_t* old_shader_params_data_type = nullptr;
+            worker->pending_shader_params_data_type.process_pending(
+                m_editor->impl->shader_params_data_type, old_shader_params_data_type);
+        }
     }
 }
 
@@ -610,8 +605,9 @@
         pnanovdb_compute_array_t* params_array = scene_manager->create_initialized_shader_params(
             m_compute, nullptr, imgui_instance_user::s_raster2d_shader_group, 0, m_raster_shader_params_data_type);
 
-        scene_manager->add_gaussian_data(
-            scene_token, name_token, gaussian_data, params_array, m_raster_shader_params_data_type, m_compute);
+        scene_manager->add_gaussian_data(scene_token, name_token, gaussian_data, params_array,
+                                         m_raster_shader_params_data_type, m_compute, m_editor->impl->raster,
+                                         m_device_queue);
 
         // Register in SceneView (for scene tree display) using the SceneObject's params pointer
         if (auto* obj = scene_manager->get(scene_token, name_token))

[build-system]
requires = [
    "scikit-build-core",
    "numpy>=1.19.0",
]
build-backend = "scikit_build_core.build"

[project]
name = "nanovdb_editor"
version = "0.0.1"
<<<<<<< HEAD
version = "0.0.1"
=======
>>>>>>> 238544ea
description = "NanoVDB Editor Python Module"
authors = [
    {name = "The OpenVDB Project contributors"}
]
license = {text = "Apache-2.0"}
readme = "README.md"
requires-python = ">=3.8"
dependencies = [
]

[project.urls]
Homepage = "https://github.com/nanovdb-editor"
Repository = "https://github.com/nanovdb-editor"
Documentation = "https://github.com/nanovdb-editor/tree/main/pymodule"

[tool.scikit-build]
build-dir = "build/{wheel_tag}-{build_type}"

[tool.scikit-build.cmake]
source-dir = ".."
args = [
    "-DSKBUILD=ON",
    "-DNANOVDB_EDITOR_USE_GLFW=OFF",
]<|MERGE_RESOLUTION|>--- conflicted
+++ resolved
@@ -8,10 +8,6 @@
 [project]
 name = "nanovdb_editor"
 version = "0.0.1"
-<<<<<<< HEAD
-version = "0.0.1"
-=======
->>>>>>> 238544ea
 description = "NanoVDB Editor Python Module"
 authors = [
     {name = "The OpenVDB Project contributors"}

--- conflicted
+++ resolved
@@ -272,17 +272,13 @@
 
         try:
             if config is None:
-<<<<<<< HEAD
-                config = pnanovdb_EditorConfig(b"127.0.0.1", 8080, 0, 0)
-=======
                 # Create default config
                 config = pnanovdb_EditorConfig()
                 config.ip_address = b"127.0.0.1"
                 config.port = 8080
                 config.headless = 0  # pnanovdb_bool_t
                 config.streaming = 0  # pnanovdb_bool_t
-                config.stream_to_file = 0 # pnanovdb_bool_t
->>>>>>> 1b0c47a7
+                config.stream_to_file = 0  # pnanovdb_bool_t
             show_func(
                 self._editor,
                 self._compute.device_interface().get_device(),
@@ -297,17 +293,13 @@
 
         try:
             if config is None:
-<<<<<<< HEAD
-                config = pnanovdb_EditorConfig(b"127.0.0.1", 8080, 0, 0)
-=======
                 # Create default config
                 config = pnanovdb_EditorConfig()
                 config.ip_address = b"127.0.0.1"
                 config.port = 8080
                 config.headless = 0  # pnanovdb_bool_t
                 config.streaming = 0  # pnanovdb_bool_t
-                config.stream_to_file = 0 # pnanovdb_bool_t
->>>>>>> 1b0c47a7
+                config.stream_to_file = 0  # pnanovdb_bool_t
             start_func(
                 self._editor,
                 self._compute.device_interface().get_device(),
